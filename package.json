--- conflicted
+++ resolved
@@ -20,11 +20,7 @@
     "@aws-sdk/client-s3": "^3.787.0",
     "@google/genai": "^0.14.1",
     "@tailwindcss/vite": "^4.1.4",
-<<<<<<< HEAD
-    "bcryptjs": "^2.4.3",
-=======
     "bcrypt": "^6.0.0",
->>>>>>> b64a5280
     "better-sqlite3": "^11.9.1",
     "cookie-parser": "^1.4.7",
     "cors": "^2.8.5",
